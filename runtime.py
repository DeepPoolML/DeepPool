# Copyright (c) 2021 MIT
# 
# Permission to use, copy, modify, and distribute this software for any
# purpose with or without fee is hereby granted, provided that the above
# copyright notice and this permission notice appear in all copies.
#
# THE SOFTWARE IS PROVIDED "AS IS" AND THE AUTHOR(S) DISCLAIM ALL WARRANTIES
# WITH REGARD TO THIS SOFTWARE INCLUDING ALL IMPLIED WARRANTIES OF
# MERCHANTABILITY AND FITNESS. IN NO EVENT SHALL AUTHORS BE LIABLE FOR
# ANY SPECIAL, DIRECT, INDIRECT, OR CONSEQUENTIAL DAMAGES OR ANY DAMAGES
# WHATSOEVER RESULTING FROM LOSS OF USE, DATA OR PROFITS, WHETHER IN AN
# ACTION OF CONTRACT, NEGLIGENCE OR OTHER TORTIOUS ACTION, ARISING OUT OF
# OR IN CONNECTION WITH THE USE OR PERFORMANCE OF THIS SOFTWARE.

import xmlrpc.server
import torch
import torch.nn as nn
import torch.nn.functional as F
import torch.distributed as dist
import re
import threading
import signal
import sys
import time
import json
import sys
from typing import Optional, List, Any
from datetime import datetime
from argparse import ArgumentParser, REMAINDER
from runnableModule import RunnableModule
from runnableModule import VisionDataLoaderGenerator
from runnableModule import TargetShuffler
from communication import CommunicationBackend
from logger import Logger
from timetrace import EventTypes
from timetrace import Timetrace as TT

from collections import defaultdict

try:
    import be_training
except:
    be_training = None


import torch.cuda.profiler as profiler
import torch.cuda.nvtx as nvtx
import pyprof
# pyprof.init()

class JobContext:
    def __init__(self, model: nn.Module, name: str, dataLoader, commHandler, targetShuffler,
<<<<<<< HEAD
            epochsToTrain = 1, optimizer = None, criterion = None, device="cpu"):
=======
            epochsToTrain = 1, optimizer = None, criterion = nn.CrossEntropyLoss(), device="cpu", runtime=None):
>>>>>>> 6d6aa162
        self.model = model
        self.name = name
        self.dataLoader = dataLoader
        self.dataLoaderIt = iter(self.dataLoader) if dataLoader != None else None
        self.commHandler = commHandler
        self.targetShuffler = targetShuffler
        self.optimizer = optimizer
        self.criterion = nn.CrossEntropyLoss().cuda(device) if criterion == None else criterion
        self.device = device
        self.epochsToTrain = epochsToTrain
        self.epoch = 0
        self.iter = 0
        self.itersToTrain = len(dataLoader) if dataLoader != None else None #TODO: this is a temporary hack..
        self.itersPerPoll = 50
        self.training_initialized = False
        self.itersToCapture = set(range(250, 260))
        self.iterTimeDuringLastRun = 0
        self.runtime = runtime

        self.idle_tracking_init()

    # Allow a job to track and report its intra-round idle time

    def idle_tracking_init(self):
        self.idle_timings = []
        self.idle_timings_raw = defaultdict(list)
        self.cur_idle_round = 0
        self.idle_start_events = []
        self.idle_end_events = []
        self.idle_iter_track_start = 100
        self.idle_iter_track_end = 200

    def idle_track_should_record(self):
        return (self.iter >= self.idle_iter_track_start and
                self.iter < self.idle_iter_track_end)

    def mark_idle(self):
        if self.idle_track_should_record():
            ev = torch.cuda.Event(enable_timing=True)
            ev.record()
            self.idle_start_events.append(ev)
        elif self.idle_timings:
            self.runtime.report_idle(self.idle_timings[self.cur_idle_round])

    def mark_non_idle(self):
        self.cur_idle_round += 1
        if not self.idle_track_should_record():
            return
        ev = torch.cuda.Event(enable_timing=True)
        ev.record()
        self.idle_end_events.append(ev)

    def idle_measurement_finalize(self):
        for layerno, times in self.idle_timings_raw.items():
            times = sorted(times)
            med = times[len(times) // 2]
            self.idle_timings.append(med)
            Logger.log("[{}] Idle time discovered: {} ms".format(layerno, med))

    def idle_measurement_round_done(self):
        self.cur_idle_round = 0
        if not self.idle_track_should_record():
            if self.iter == self.idle_iter_track_end:
                self.idle_measurement_finalize()
            return
        torch.cuda.synchronize()
        s, e = self.idle_start_events, self.idle_end_events
        for layer, (start_ev, end_ev) in enumerate(zip(s, e)):
            ms = start_ev.elapsed_time(end_ev)
            self.idle_timings_raw[layer].append(ms)
        self.idle_start_events.clear()
        self.idle_end_events.clear()


    def train_init(self):
        Logger.log("[JobContext] <%s> train_init at device:%s"%(self.name, self.device), flush=True)
        self.model.to(self.device)
        self.model.train()
        self.training_initialized = True
    
    def limit_iters_to_train(self, iterationCount):
        if self.dataLoader == None:
            self.itersToTrain = iterationCount
        else:
            self.itersToTrain = min(iterationCount, len(self.dataLoader))

    def train_single_iter(self):
        Logger.log("[JobContext] <%s> train_single_iter epoch:%d/%d iter:%d/%d" % 
                (self.name, self.epoch, self.epochsToTrain, self.iter, self.itersToTrain), level=0)
        if not self.training_initialized:
            self.train_init()
        
        TT.cudaInitIter(self.iter)
        nvtx.range_push("Copy to device")
        if self.dataLoaderIt != None:
            data, targetRaw = next(self.dataLoaderIt)
            data.requires_grad_(False)
            targetRaw.requires_grad_(False)
            data = data.to(device=self.device, non_blocking=True)
            data.requires_grad_(True)
            # Logger.log("train_single_iter target's size: %s"%str(target.size()), level=0, flush=True)
        else:
            data = None
            targetRaw = None
        self.optimizer.zero_grad()
        nvtx.range_pop()


        if self.iter in self.itersToCapture and (self.iter - 1) not in self.itersToCapture:
            profiler.start()
        
        nvtx.range_push("Target shuffle")
        target = self.targetShuffler.shuffle(targetRaw)
        nvtx.range_pop()
        TT.cudaRecord(EventTypes.target_shuffle)
        torch.cuda.synchronize(device=self.device)

        Logger.log("forward pass is starting.", level=0)
        nvtx.range_push("Forward Pass")
        output, runCriterionAndLoss = self.model(data)
        nvtx.range_pop()
        TT.cudaRecord(EventTypes.fp_done)
        # Logger.log("forward pass is completed.. output: %s runCriterionAndLoss: %s" %
        #             (str(output.size() if output != None else None), str(runCriterionAndLoss)), level=0, flush=True)
        # output = torch.flatten(output, 1)
        nvtx.range_push("Backward Pass")
        if runCriterionAndLoss:
            output = F.log_softmax(output, dim=1)
            
            if output.size()[0] != target.size()[0]:
                Logger.log("error! target size doesn't match even after shuffling.", flush=True, level=2)
                # Hack to match target's sample count with the output at this node.
                # target = torch.repeat_interleave(target, int(1 + output.size()[0] / target.size()[0]), dim=0)
                # target = target.narrow(0, 0, output.size()[0])

            loss = self.criterion(output, target)
            TT.cudaRecord(EventTypes.bp_start)
            Logger.log("backward pass is starting", level=0, flush=True)
            loss.backward()
        # else:
        #     Logger.log("backward pass is starting", level=0, flush=True)
        #     output.backward(output) # gradient passed is dummy.
        Logger.log("backward remainder is starting", level=0, flush=True)
        TT.cudaRecord(EventTypes.bp_remainder_start)
        self.model.backwardRemainder()
        nvtx.range_pop()
        TT.cudaRecord(EventTypes.bp_done)

        if self.iter in self.itersToCapture and (self.iter + 1) not in self.itersToCapture:
            profiler.stop()
<<<<<<< HEAD
        
        self.optimizer.step()
=======

        # optimizer.step()
>>>>>>> 6d6aa162

        TT.cudaFinishIter(self.iter)
        self.idle_measurement_round_done()

        self.iter += 1
        if self.iter == 1:
            self.model.commHandler.stopSendingSizes()
        if self.iter == self.itersToTrain:
            self.iter = 0
            self.epoch += 1

    def isCompleted(self):
        return self.epoch == self.epochsToTrain

class Runtime(xmlrpc.server.SimpleXMLRPCServer):
    """A pool runtime that reside perpetually for each GPU in the cluster.
    
    This class is launched by ClusterCoordinator.
    """

    def __init__(self, coordinatorAddr: str, coordinatorPort: int, myAddr: str,
                myPort: int, device: int, c10dBackend: str, c10dMasterPort: int, rank: int, worldSize: int):
        super(Runtime, self).__init__((myAddr, myPort))
        self.coordinatorAddr = coordinatorAddr
        self.coordinatorPort = coordinatorPort
        self.myAddr = myAddr
        self.myPort = myPort
        self.device = ("cuda:%d" % device) if device != "cpu" else device
        self.be_task_enabled = False
        torch.cuda.set_device(device)
        print("self.device=%s"%str(self.device))
        print("torch.cuda.current_device(): ", torch.cuda.current_device())
        print('torch.cuda availability: ', torch.cuda.is_available())
        print('torch.cuda.nccl version: ', torch.cuda.nccl.version())
        print('torch.distributed availability: ', dist.is_available())
        print('torch.distributed.nccl availability: ', dist.is_nccl_available())
        self.jobs = []
        self.pollInvokeCounter = 0
        self.shutdownRequested = False
        self.commBackend = CommunicationBackend(rank, worldSize, coordinatorAddr, c10dMasterPort, c10dBackend, self.device)
        now = datetime.now()
        date_time = now.strftime("%m/%d/%Y, %H:%M:%S")
        print("[%s] Runtime initialized with coordAddr=%s:%d, myAddr=%s:%d, device=%d" %
            (date_time, coordinatorAddr, coordinatorPort, myAddr, myPort, device) )
        sys.stdout.flush()
    
    def _dispatch(self, method, params):
        """ Custom dispatcher for XML-RPC server. """
        try:
            # We are forcing the 'export_' prefix on methods that are
            # callable through XML-RPC for security.
            func = getattr(self, 'export_' + method)
        except AttributeError:
            raise Exception('method "%s" is not supported' % method)
        else:
            return func(*params)
    
    ######################################################
    ## RPC handlers
    ######################################################
    def export_initCommBackend(self):
        self.commBackend.init_comm_group_if_not()
        return "commBackend initialized. @ %s!"%self.myAddr

    def export_initCommGroups(self, jobName: str, commGroupsInJson: str):
        commGrpDict = json.loads(commGroupsInJson)
        self.commBackend.initCommGroups(jobName, commGrpDict)
        Logger.log("[initCommGroups] Initialized new groups for %s (%d groups)" % (jobName, len(commGrpDict)))
        return "commBackend initialized new groups for %s" % jobName
        
    def export_scheduleTraining(self, name: str, jobInJson: str, dataDir: str, tensorTagsInJson: str, jobRankToGlobalRankInJson: str):
        """ Schedules a training task to this runtime. """
        jobSpec = json.loads(jobInJson)
        worldSize = jobSpec["maxGpusUsed"]
        tensorTags = json.loads(tensorTagsInJson)
        jobRankToGlobalRank = json.loads(jobRankToGlobalRankInJson)

        commHandler = self.commBackend.makeCommunicationHandler(name, worldSize, tensorTags, jobRankToGlobalRank)

        # # all_gather and all_reduce testing code inserted
        # test_comm_grp_dict = {'all': [0,1,2,3], 'partial': [1,0]}
        # tsr = torch.zeros(2, dtype=torch.int, device=self.device) + 10 + self.commBackend.rank
        # Logger.log("my tensor: %s" % str(tsr), flush=True)
        # for grp_name in test_comm_grp_dict:
        #     grp_ranks = test_comm_grp_dict[grp_name]
        #     Logger.log("grp_name: %s grp_ranks: %s" % (grp_name, str(grp_ranks)), flush=True)
        #     if self.commBackend.rank in grp_ranks:
        #         tsr_list = [torch.zeros(2, dtype=torch.int, device=self.device) for _ in range(len(grp_ranks))]
        #         Logger.log("BEFORE all_gather tensor_list: %s" % str(tsr_list), flush=True)
        #         commHandler.allGather(tsr_list, tsr, grp_name)
        #         Logger.log(" AFTER all_gather tensor_list: %s" % str(tsr_list), flush=True)
        #         Logger.log("BEFORE all_reduce tensor: %s" % str(tsr), flush=True)
        #         commHandler.allReduce(tsr, 0, grp_name)
        #         Logger.log(" AFTER all_reduce tensor: %s" % str(tsr), flush=True)
        # # testing code end

        module = RunnableModule(jobInJson, commHandler, self.device, self)
        if dataDir == "SYNTHETIC":
            dataDir = None # Use synthetic dataset.
        loader = VisionDataLoaderGenerator.genDataLoader(jobInJson, dataDir, syntheticDataLength=320000)
        targetShuffler = TargetShuffler(commHandler, jobSpec["rank"], jobSpec["initialBatchSizes"],
                                        jobSpec["sampleIndices"], device=self.device)
<<<<<<< HEAD
        optimizer = torch.optim.SGD(module.parameters(), lr=0.1)
        job = JobContext(module, name, loader, commHandler, targetShuffler, optimizer=optimizer, device=self.device)
=======
        job = JobContext(module, name, loader, commHandler, targetShuffler, device=self.device, runtime=self)
>>>>>>> 6d6aa162
        
        # job.limit_iters_to_train(1000)
        job.limit_iters_to_train(200)
        self.jobs.append(job)
        Logger.log("Scheduled a training job (%s). Total jobs on queue: %d" % (name, len(self.jobs)))
        return "Scheduled a training job. @ %s!"%self.myAddr

    def export_poke(self):
        return 'Returned from poke at %s' % self.myAddr

    def export_shutdown(self):
        self.shutdownRequested = True
        Logger.log("Shutdown requested.", flush=True)
        # shutdown_thread.join()
        # self.__shutdown_request = True # TODO: testing
        return 'Returned from remote_shutdown at %s:%d' % (self.myAddr, self.myPort)

    ######################################################
    ## utilizing idle time
    ######################################################

    def enable_be_task(self, batch_size):
        assert "cuda:" in self.device
        device = int(self.device.split(":")[1])
        if be_training is None:
            Logger.log("Failed to initialize BE task... is it installed?")
            return
        be_training.init(batch_size, device)
        self.be_task_enabled = True

    # A job reports it is temporarily idle
    def report_idle(self, idle_time_ms):
        if self.be_task_enabled:
            be_training.train_for(int(idle_time_ms * 1000))


    ######################################################
    ## Internal processing
    ######################################################
    def getCoordinatorProxy(self):
        return xmlrpc.client.ServerProxy("http://%s:%d/"%(self.coordinatorAddr, self.coordinatorPort))

    def poll(self):
        """ This method manages ongoing training tasks.
        WARNING: this method should never block.
        It is invoked every BaseServer::poll_interval
        """
        hadWork = False
        if len(self.jobs) > 0:
            hadWork = True
            startTime = time.time()
            job = self.jobs[0]
            with torch.autograd.profiler.emit_nvtx():
                for itersRan in range(job.itersPerPoll):
                    self.cur_job = job
                    job.train_single_iter()
                    self.cur_job = None
                    if job.isCompleted():
                        stats = TT.getStats()
                        self.getCoordinatorProxy().notifyTrainingFinished(self.myAddr, job.name, len(self.jobs) - 1, *stats) # job.iterTimeDuringLastRun
                        Logger.log("Training job <%s> is finished." % job.name, flush=True)
                        self.jobs.pop(0)
                        TT.printAllTraces()
                        TT.reset()
                        break
            elapsed = time.time() - startTime
            job.iterTimeDuringLastRun = (1000.0*elapsed)/ job.itersPerPoll
            Logger.log("[poll] <%s> epoch:%d/%d iter:%d/%d  %3.1f ms per iter." % 
                (job.name, job.epoch, job.epochsToTrain, job.iter, job.itersToTrain, (1000.0*elapsed)/ job.itersPerPoll))

        # self.pollInvokeCounter += 1
        # if self.pollInvokeCounter % 1 == 0:
        #     print("poll() invoked %d times at %s for device: %s" % (self.pollInvokeCounter, self.myAddr, self.device))
        return hadWork

    def service_actions(self):
        self.poll()
        if self.shutdownRequested:
            def invoke_shutdown():
                Logger.log("Shutting down from shutdown thread.", flush=True)
                self.shutdown()
            shutdown_thread = threading.Thread(name='invoke_shutdown', target=invoke_shutdown)
            Logger.log("Shutting down in 1 sec.", flush=True)
            time.sleep(1)
            shutdown_thread.start()

    def run(self, poll_interval=1):
        # TODO: remove... This method blocks! Switched to overwriting service_actions().
        self.shutdownRequested = False
        while not self.shutdownRequested:
            self.handle_request()
            hadWork = self.poll()
            if not hadWork:
                time.sleep(poll_interval)
        Logger.log("Shutdown is requested.", flush=True)

def parse_args():
    """
    Helper function parsing the command line options
    @retval ArgumentParser
    """
    parser = ArgumentParser(description="Runtime")
    # Optional arguments for the launch helper
    parser.add_argument("--coordinatorAddr", type=str, default="localhost:12340",
                        help="IP:port to the cluster coordinator")
    parser.add_argument("--myAddr", type=str, default="localhost:1234",
                        help="IP:port this runtime should listen to."
                        "coordinator will talk to this node on this address")
    parser.add_argument("--device", type=int, default=0,
                        help="cuda device for pytorch.")
    parser.add_argument("--c10dBackend", type=str, default="nccl",
                        help="pytorch c10d communication backend. Type either nccl or gloo")
    parser.add_argument("--c10dMasterPort", type=int, default="55555",
                        help="coordinator's port for c10d communication package initialization")
    parser.add_argument("--rank", type=int, default=0,
                        help="global rank for c10d.")
    parser.add_argument("--worldSize", type=int, default=1,
                        help="global world size for c10d.")
    parser.add_argument("--logdir", default=None, type=str)
    parser.add_argument("--be_batch_size", default=16, type=int, help="best effort batch size, 0 for disabled")

    return parser.parse_args()

def main():
    args = parse_args()
    coordinatorAddrCombined = re.split('[-:]', args.coordinatorAddr)
    coordinatorAddr = coordinatorAddrCombined[0]
    coordinatorPort = int(coordinatorAddrCombined[1])
    myAddrCombined = re.split('[-:]', args.myAddr)
    myAddr = myAddrCombined[0]
    myPort = int(myAddrCombined[1])

    runtime = Runtime(coordinatorAddr, coordinatorPort, myAddr, myPort,
                      args.device, args.c10dBackend, args.c10dMasterPort, args.rank, args.worldSize)

    if args.be_batch_size > 0:
        runtime.enable_be_task(args.be_batch_size)

    # runtime.run()
    runtime.serve_forever(poll_interval=0)

if __name__ == "__main__":
    main()<|MERGE_RESOLUTION|>--- conflicted
+++ resolved
@@ -50,11 +50,7 @@
 
 class JobContext:
     def __init__(self, model: nn.Module, name: str, dataLoader, commHandler, targetShuffler,
-<<<<<<< HEAD
-            epochsToTrain = 1, optimizer = None, criterion = None, device="cpu"):
-=======
-            epochsToTrain = 1, optimizer = None, criterion = nn.CrossEntropyLoss(), device="cpu", runtime=None):
->>>>>>> 6d6aa162
+            epochsToTrain = 1, optimizer = None, criterion = None, device="cpu", runtime=None):
         self.model = model
         self.name = name
         self.dataLoader = dataLoader
@@ -205,13 +201,8 @@
 
         if self.iter in self.itersToCapture and (self.iter + 1) not in self.itersToCapture:
             profiler.stop()
-<<<<<<< HEAD
-        
-        self.optimizer.step()
-=======
 
         # optimizer.step()
->>>>>>> 6d6aa162
 
         TT.cudaFinishIter(self.iter)
         self.idle_measurement_round_done()
@@ -314,12 +305,8 @@
         loader = VisionDataLoaderGenerator.genDataLoader(jobInJson, dataDir, syntheticDataLength=320000)
         targetShuffler = TargetShuffler(commHandler, jobSpec["rank"], jobSpec["initialBatchSizes"],
                                         jobSpec["sampleIndices"], device=self.device)
-<<<<<<< HEAD
         optimizer = torch.optim.SGD(module.parameters(), lr=0.1)
-        job = JobContext(module, name, loader, commHandler, targetShuffler, optimizer=optimizer, device=self.device)
-=======
-        job = JobContext(module, name, loader, commHandler, targetShuffler, device=self.device, runtime=self)
->>>>>>> 6d6aa162
+        job = JobContext(module, name, loader, commHandler, targetShuffler, optimizer=optimizer, device=self.device, runtime=self)
         
         # job.limit_iters_to_train(1000)
         job.limit_iters_to_train(200)
