--- conflicted
+++ resolved
@@ -111,13 +111,11 @@
         self.workDir = workDir
         self.processes = []  # from subprocess calls used for launching runtime.
         self.nextTagStartOffset = 1
-<<<<<<< HEAD
+        self.be_batch_size = be_batch_size
         self.ongoingJobs = {} # Dict of contexts of ongoing jobs. Indexed by job name.
         f = open("runtimeResult.data", "w")
         f.close()
-=======
-        self.be_batch_size = be_batch_size
->>>>>>> 6d6aa162
+        
     
     def _dispatch(self, method, params):
         """ Custom dispatcher for XML-RPC server. """
